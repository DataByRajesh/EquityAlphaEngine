## 📢 Project Release History

| Version | Description | Status | Link |
|---|---|---|---|
| **v1.0-beta** | Phase 1 Pre-Release — Data Pipeline & Screener | 🚧 Pre-Release | [View Release](https://github.com/DataByRajesh/EquityAlphaEngine/releases/tag/v1.0-beta) |

---

> 📝 **Note:**
> This is a **pre-release** version. The project is under active development.
> Phase 2 (Macro Data Integration) is planned in upcoming releases.

### Secrets configuration

Streamlit's secrets mechanism is used for values such as database connection
strings and API keys. Start by copying the example secrets file:

```bash
cp .streamlit/secrets.example.toml .streamlit/secrets.toml
```

Edit `.streamlit/secrets.toml` and fill in your own values. At a minimum set
`DATABASE_URL` (e.g. `postgresql://user:password@host:5432/database`) and any
required API keys like `QUANDL_API_KEY`. These values can also be supplied via
environment variables when Streamlit's secrets are not available.

When deploying to Streamlit Cloud, open the app's **⚙️ Settings → Secrets** and
paste the contents of your local `secrets.toml`.

The data pipeline first checks the `DATABASE_URL` environment variable and then
`st.secrets["DATABASE_URL"]`. If neither is provided a SQLite database named
`app.db` will be created inside the pipeline's data directory.

<<<<<<< HEAD
### Required credentials

The project expects several environment variables for external services. They
can be supplied via a local `.env` file or added to `.streamlit/secrets.toml`.

```env
QUANDL_API_KEY=your_quandl_key
DATABASE_URL=postgresql://user:password@host:5432/database
AWS_ACCESS_KEY_ID=your_access_key
AWS_SECRET_ACCESS_KEY=your_secret_key
AWS_DEFAULT_REGION=us-west-2
CACHE_S3_BUCKET=your-bucket
CACHE_S3_PREFIX=cache/prefix
```

- `QUANDL_API_KEY` – used by `data_pipeline/Macro_data.py` for macroeconomic
  data downloads.
- `DATABASE_URL` – consumed throughout the pipeline and Streamlit app for
  database connections.
- `AWS_ACCESS_KEY_ID`, `AWS_SECRET_ACCESS_KEY` and `AWS_DEFAULT_REGION` –
  authenticate to Amazon S3 when using the S3 cache backend.
- `CACHE_S3_BUCKET` and `CACHE_S3_PREFIX` – define the S3 location for cached
  fundamentals in `data_pipeline/cache_utils.py`.
=======
### Required Environment Variables

Create a `.env` file or export the following variables before running the
pipeline:

```env
QUANDL_API_KEY=your_quandl_api_key
GMAIL_CREDENTIALS_FILE=credentials.json
GMAIL_TOKEN_FILE=token.json
DATABASE_URL=postgresql://user:password@host:5432/database
```

- `QUANDL_API_KEY` – required for retrieving macro indicators and UK market
  data. If this variable is missing, macro and UK data retrieval will fail.
- `GMAIL_CREDENTIALS_FILE` – path to your Gmail OAuth credentials file.
- `GMAIL_TOKEN_FILE` – location to store the Gmail OAuth token.
- `DATABASE_URL` – connection string for the database.

Additional optional variables include `MAX_THREADS`, `CACHE_BACKEND`,
`CACHE_REDIS_URL`, `CACHE_S3_BUCKET`, and `CACHE_S3_PREFIX`.
>>>>>>> 28ca478f

### Running the Streamlit Screener

An interactive stock screener is available via Streamlit. Run it from the
project root with:

```bash
streamlit run streamlit_app.py
```

On Streamlit Community Cloud, set the app's entry point to `streamlit_app.py`
to launch the screener without extra path configuration.

### Fetching UK Market Data

Run the data pipeline script to download FTSE 100 data. The command below
fetches the last decade of data by default; adjust `--years` as needed:

```bash
python data_pipeline/UK_data.py --years 10
```


### Concurrency configuration

The pipeline executes many network-bound requests in parallel. The default
thread count now scales with available CPU cores (roughly five threads per
core) for better performance on larger machines. You can override this by
setting the `MAX_THREADS` environment variable:

```bash
MAX_THREADS=20 python data_pipeline/UK_data.py --years 10
```


### Optional cache backends

The pipeline defaults to a local filesystem cache. To use Redis or Amazon S3
as the cache backend, install the corresponding optional packages:

```bash
pip install redis   # required for CACHE_BACKEND=redis
pip install boto3   # required for CACHE_BACKEND=s3
```

These dependencies are not installed by default, so ensure they are available
before selecting the related backend. When using `CACHE_BACKEND=s3`, set the
AWS credentials described in [AWS Configuration](#aws-configuration).

### AWS Configuration

Configure the following variables when connecting to AWS services such as RDS
or the S3 cache backend:

- `AWS_ACCESS_KEY_ID` – access key for an IAM user with S3 permissions.
- `AWS_SECRET_ACCESS_KEY` – secret key associated with the IAM user.
- `AWS_DEFAULT_REGION` – AWS region for your resources.
- `CACHE_S3_BUCKET` – bucket name used when `CACHE_BACKEND=s3`.
- `CACHE_S3_PREFIX` – optional key prefix within the bucket.

If your database runs on AWS RDS, set `DATABASE_URL` accordingly. Example:

```bash
DATABASE_URL=postgresql://user:pass@mydb.xxxxx.us-east-1.rds.amazonaws.com:5432/dbname
```

These variables are only needed when using AWS resources—particularly the S3
cache backend described in [Optional cache backends](#optional-cache-backends).
For local caching and databases, they can be omitted.

### AWS Configuration

To enable Amazon S3 as a cache backend, define the following environment variables:

- `AWS_ACCESS_KEY_ID`
- `AWS_SECRET_ACCESS_KEY`
- `AWS_DEFAULT_REGION`
- `CACHE_S3_BUCKET`
- `CACHE_S3_PREFIX`

#### GitHub Secrets

1. In GitHub, open **Settings → Secrets and variables → Actions**.
2. Add each variable above as a new repository secret using the same name.

#### Local development

Create a `.env` file in the project root (already ignored by Git) and populate it:

```bash
AWS_ACCESS_KEY_ID=YOUR_KEY
AWS_SECRET_ACCESS_KEY=YOUR_SECRET
AWS_DEFAULT_REGION=us-east-1
CACHE_S3_BUCKET=your-bucket
CACHE_S3_PREFIX=your/prefix
```

Load the variables with a tool like [`python-dotenv`](https://github.com/theskumar/python-dotenv) or by running `export $(grep -v '^#' .env | xargs)`.
<|MERGE_RESOLUTION|>--- conflicted
+++ resolved
@@ -31,7 +31,7 @@
 `st.secrets["DATABASE_URL"]`. If neither is provided a SQLite database named
 `app.db` will be created inside the pipeline's data directory.
 
-<<<<<<< HEAD
+
 ### Required credentials
 
 The project expects several environment variables for external services. They
@@ -55,28 +55,7 @@
   authenticate to Amazon S3 when using the S3 cache backend.
 - `CACHE_S3_BUCKET` and `CACHE_S3_PREFIX` – define the S3 location for cached
   fundamentals in `data_pipeline/cache_utils.py`.
-=======
-### Required Environment Variables
 
-Create a `.env` file or export the following variables before running the
-pipeline:
-
-```env
-QUANDL_API_KEY=your_quandl_api_key
-GMAIL_CREDENTIALS_FILE=credentials.json
-GMAIL_TOKEN_FILE=token.json
-DATABASE_URL=postgresql://user:password@host:5432/database
-```
-
-- `QUANDL_API_KEY` – required for retrieving macro indicators and UK market
-  data. If this variable is missing, macro and UK data retrieval will fail.
-- `GMAIL_CREDENTIALS_FILE` – path to your Gmail OAuth credentials file.
-- `GMAIL_TOKEN_FILE` – location to store the Gmail OAuth token.
-- `DATABASE_URL` – connection string for the database.
-
-Additional optional variables include `MAX_THREADS`, `CACHE_BACKEND`,
-`CACHE_REDIS_URL`, `CACHE_S3_BUCKET`, and `CACHE_S3_PREFIX`.
->>>>>>> 28ca478f
 
 ### Running the Streamlit Screener
 
