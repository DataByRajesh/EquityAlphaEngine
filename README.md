## 📢 Project Release History

| Version | Description | Status | Link |
|---|---|---|---|
| **v1.0-beta** | Phase 1 Pre-Release — Data Pipeline & Screener | 🚧 Pre-Release | [View Release](https://github.com/DataByRajesh/EquityAlphaEngine/releases/tag/v1.0-beta) |

---

> 📝 **Note:**
> This is a **pre-release** version. The project is under active development.
> Phase 2 (Macro Data Integration) is planned in upcoming releases.

### Secrets configuration

Streamlit's secrets mechanism is used for values such as database connection
strings and API keys. Start by copying the example secrets file:

```bash
cp .streamlit/secrets.example.toml .streamlit/secrets.toml
```

Edit `.streamlit/secrets.toml` and fill in your own values. At a minimum set
`DATABASE_URL` (e.g. `postgresql://user:password@host:5432/database`) and any
required API keys like `QUANDL_API_KEY`. These values can also be supplied via
environment variables when Streamlit's secrets are not available.

When deploying to Streamlit Cloud, open the app's **⚙️ Settings → Secrets** and
paste the contents of your local `secrets.toml`.

The data pipeline first checks the `DATABASE_URL` environment variable and then
`st.secrets["DATABASE_URL"]`. If neither is provided a SQLite database named
`app.db` will be created inside the pipeline's data directory.

<<<<<<< HEAD
### Required API Credentials

Set the following environment variables or Streamlit secrets to enable
external data and email services:

- `QUANDL_API_KEY` – used to download macroeconomic data. **Without this key,
  macro data retrieval is skipped.**
- `GMAIL_CREDENTIALS_FILE` – path to the Gmail API OAuth credentials JSON
  file.
- `GMAIL_TOKEN_FILE` – path to the Gmail OAuth token file generated after
  authorization.

Example `.env` file:

```bash
QUANDL_API_KEY=your_quandl_key
GMAIL_CREDENTIALS_FILE=credentials.json
GMAIL_TOKEN_FILE=token.json
```

Example `.streamlit/secrets.toml`:

```toml
QUANDL_API_KEY = "your_quandl_key"
GMAIL_CREDENTIALS_FILE = "credentials.json"
GMAIL_TOKEN_FILE = "token.json"
```
=======
### Required Environment Variables

Create a `.env` file or export the following variables before running the
pipeline:

```env
QUANDL_API_KEY=your_quandl_api_key
GMAIL_CREDENTIALS_FILE=credentials.json
GMAIL_TOKEN_FILE=token.json
DATABASE_URL=postgresql://user:password@host:5432/database
```

- `QUANDL_API_KEY` – required for retrieving macro indicators and UK market
  data. If this variable is missing, macro and UK data retrieval will fail.
- `GMAIL_CREDENTIALS_FILE` – path to your Gmail OAuth credentials file.
- `GMAIL_TOKEN_FILE` – location to store the Gmail OAuth token.
- `DATABASE_URL` – connection string for the database.

Additional optional variables include `MAX_THREADS`, `CACHE_BACKEND`,
`CACHE_REDIS_URL`, `CACHE_S3_BUCKET`, and `CACHE_S3_PREFIX`.
>>>>>>> f299c73c

### Running the Streamlit Screener

An interactive stock screener is available via Streamlit. Run it from the
project root with:

```bash
streamlit run streamlit_app.py
```

On Streamlit Community Cloud, set the app's entry point to `streamlit_app.py`
to launch the screener without extra path configuration.

### Fetching UK Market Data

Run the data pipeline script to download FTSE 100 data. The command below
fetches the last decade of data by default; adjust `--years` as needed:

```bash
python data_pipeline/UK_data.py --years 10
```


### Concurrency configuration

The pipeline executes many network-bound requests in parallel. The default
thread count now scales with available CPU cores (roughly five threads per
core) for better performance on larger machines. You can override this by
setting the `MAX_THREADS` environment variable:

```bash
MAX_THREADS=20 python data_pipeline/UK_data.py --years 10
```


### Optional cache backends

The pipeline defaults to a local filesystem cache. To use Redis or Amazon S3
as the cache backend, install the corresponding optional packages:

```bash
pip install redis   # required for CACHE_BACKEND=redis
pip install boto3   # required for CACHE_BACKEND=s3
```

These dependencies are not installed by default, so ensure they are available
before selecting the related backend.

### AWS Configuration

To enable Amazon S3 as a cache backend, define the following environment variables:

- `AWS_ACCESS_KEY_ID`
- `AWS_SECRET_ACCESS_KEY`
- `AWS_DEFAULT_REGION`
- `CACHE_S3_BUCKET`
- `CACHE_S3_PREFIX`

#### GitHub Secrets

1. In GitHub, open **Settings → Secrets and variables → Actions**.
2. Add each variable above as a new repository secret using the same name.

#### Local development

Create a `.env` file in the project root (already ignored by Git) and populate it:

```bash
AWS_ACCESS_KEY_ID=YOUR_KEY
AWS_SECRET_ACCESS_KEY=YOUR_SECRET
AWS_DEFAULT_REGION=us-east-1
CACHE_S3_BUCKET=your-bucket
CACHE_S3_PREFIX=your/prefix
```

Load the variables with a tool like [`python-dotenv`](https://github.com/theskumar/python-dotenv) or by running `export $(grep -v '^#' .env | xargs)`.
<|MERGE_RESOLUTION|>--- conflicted
+++ resolved
@@ -31,35 +31,6 @@
 `st.secrets["DATABASE_URL"]`. If neither is provided a SQLite database named
 `app.db` will be created inside the pipeline's data directory.
 
-<<<<<<< HEAD
-### Required API Credentials
-
-Set the following environment variables or Streamlit secrets to enable
-external data and email services:
-
-- `QUANDL_API_KEY` – used to download macroeconomic data. **Without this key,
-  macro data retrieval is skipped.**
-- `GMAIL_CREDENTIALS_FILE` – path to the Gmail API OAuth credentials JSON
-  file.
-- `GMAIL_TOKEN_FILE` – path to the Gmail OAuth token file generated after
-  authorization.
-
-Example `.env` file:
-
-```bash
-QUANDL_API_KEY=your_quandl_key
-GMAIL_CREDENTIALS_FILE=credentials.json
-GMAIL_TOKEN_FILE=token.json
-```
-
-Example `.streamlit/secrets.toml`:
-
-```toml
-QUANDL_API_KEY = "your_quandl_key"
-GMAIL_CREDENTIALS_FILE = "credentials.json"
-GMAIL_TOKEN_FILE = "token.json"
-```
-=======
 ### Required Environment Variables
 
 Create a `.env` file or export the following variables before running the
@@ -80,7 +51,6 @@
 
 Additional optional variables include `MAX_THREADS`, `CACHE_BACKEND`,
 `CACHE_REDIS_URL`, `CACHE_S3_BUCKET`, and `CACHE_S3_PREFIX`.
->>>>>>> f299c73c
 
 ### Running the Streamlit Screener
 
