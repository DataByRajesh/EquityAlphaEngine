--- conflicted
+++ resolved
@@ -51,7 +51,7 @@
 python data_pipeline/UK_data.py --years 10
 ```
 
-<<<<<<< HEAD
+
 ### Concurrency configuration
 
 The pipeline executes many network-bound requests in parallel. The default
@@ -63,12 +63,3 @@
 MAX_THREADS=20 python data_pipeline/UK_data.py --years 10
 ```
 
-=======
-### Optimized Data Loading
-
-The `load_data` function now retrieves only the necessary columns within the
-requested date range using a parameterized SQL query. Database indexes on the
-`Date` and `Ticker` columns are created automatically to speed up subsequent
-queries.
->>>>>>> 127753e2
-
