## 📢 Project Release History

| Version | Description | Status | Link |
|---|---|---|---|
| **v1.0-beta** | Phase 1 Pre-Release — Data Pipeline & Screener | 🚧 Pre-Release | [View Release](https://github.com/DataByRajesh/EquityAlphaEngine/releases/tag/v1.0-beta) |

---

> 📝 **Note:**
> This is a **pre-release** version. The project is under active development.
> Phase 2 (Macro Data Integration) is planned in upcoming releases.

### Secrets configuration

Streamlit's secrets mechanism is used for values such as database connection
strings and API keys. Start by copying the example secrets file:

```bash
cp .streamlit/secrets.example.toml .streamlit/secrets.toml
```

Edit `.streamlit/secrets.toml` and fill in your own values. At a minimum set
`DATABASE_URL` (e.g. `postgresql://user:password@host:5432/database`) and any
required API keys like `QUANDL_API_KEY`. These values can also be supplied via
environment variables when Streamlit's secrets are not available.

When deploying to Streamlit Cloud, open the app's **⚙️ Settings → Secrets** and
paste the contents of your local `secrets.toml`.

The data pipeline first checks the `DATABASE_URL` environment variable and then
`st.secrets["DATABASE_URL"]`. If neither is provided a SQLite database named
`app.db` will be created inside the pipeline's data directory.

### Required Environment Variables

Create a `.env` file or export the following variables before running the
pipeline:

```env
QUANDL_API_KEY=your_quandl_api_key
GMAIL_CREDENTIALS_FILE=credentials.json
GMAIL_TOKEN_FILE=token.json
DATABASE_URL=postgresql://user:password@host:5432/database
```

- `QUANDL_API_KEY` – required for retrieving macro indicators and UK market
  data. If this variable is missing, macro and UK data retrieval will fail.
- `GMAIL_CREDENTIALS_FILE` – path to your Gmail OAuth credentials file.
- `GMAIL_TOKEN_FILE` – location to store the Gmail OAuth token.
- `DATABASE_URL` – connection string for the database.

Additional optional variables include `MAX_THREADS`, `CACHE_BACKEND`,
`CACHE_REDIS_URL`, `CACHE_S3_BUCKET`, and `CACHE_S3_PREFIX`.

### Running the Streamlit Screener

An interactive stock screener is available via Streamlit. Run it from the
project root with:

```bash
streamlit run streamlit_app.py
```

On Streamlit Community Cloud, set the app's entry point to `streamlit_app.py`
to launch the screener without extra path configuration.

### Fetching UK Market Data

Run the data pipeline script to download FTSE 100 data. The command below
fetches the last decade of data by default; adjust `--years` as needed:

```bash
python data_pipeline/UK_data.py --years 10
```


### Concurrency configuration

The pipeline executes many network-bound requests in parallel. The default
thread count now scales with available CPU cores (roughly five threads per
core) for better performance on larger machines. You can override this by
setting the `MAX_THREADS` environment variable:

```bash
MAX_THREADS=20 python data_pipeline/UK_data.py --years 10
```


### Optional cache backends

The pipeline defaults to a local filesystem cache. To use Redis or Amazon S3
as the cache backend, install the corresponding optional packages:

```bash
pip install redis   # required for CACHE_BACKEND=redis
pip install boto3   # required for CACHE_BACKEND=s3
```

These dependencies are not installed by default, so ensure they are available
<<<<<<< HEAD
before selecting the related backend.

### AWS Configuration

To enable Amazon S3 as a cache backend, define the following environment variables:

- `AWS_ACCESS_KEY_ID`
- `AWS_SECRET_ACCESS_KEY`
- `AWS_DEFAULT_REGION`
- `CACHE_S3_BUCKET`
- `CACHE_S3_PREFIX`

#### GitHub Secrets

1. In GitHub, open **Settings → Secrets and variables → Actions**.
2. Add each variable above as a new repository secret using the same name.

#### Local development

Create a `.env` file in the project root (already ignored by Git) and populate it:

```bash
AWS_ACCESS_KEY_ID=YOUR_KEY
AWS_SECRET_ACCESS_KEY=YOUR_SECRET
AWS_DEFAULT_REGION=us-east-1
CACHE_S3_BUCKET=your-bucket
CACHE_S3_PREFIX=your/prefix
```

Load the variables with a tool like [`python-dotenv`](https://github.com/theskumar/python-dotenv) or by running `export $(grep -v '^#' .env | xargs)`.
=======
before selecting the related backend. When using `CACHE_BACKEND=s3`, set the
AWS credentials described in [AWS Configuration](#aws-configuration).

### AWS Configuration

Configure the following variables when connecting to AWS services such as RDS
or the S3 cache backend:

- `AWS_ACCESS_KEY_ID` – access key for an IAM user with S3 permissions.
- `AWS_SECRET_ACCESS_KEY` – secret key associated with the IAM user.
- `AWS_DEFAULT_REGION` – AWS region for your resources.
- `CACHE_S3_BUCKET` – bucket name used when `CACHE_BACKEND=s3`.
- `CACHE_S3_PREFIX` – optional key prefix within the bucket.

If your database runs on AWS RDS, set `DATABASE_URL` accordingly. Example:

```bash
DATABASE_URL=postgresql://user:pass@mydb.xxxxx.us-east-1.rds.amazonaws.com:5432/dbname
```

These variables are only needed when using AWS resources—particularly the S3
cache backend described in [Optional cache backends](#optional-cache-backends).
For local caching and databases, they can be omitted.
>>>>>>> b5249d04
<|MERGE_RESOLUTION|>--- conflicted
+++ resolved
@@ -97,8 +97,29 @@
 ```
 
 These dependencies are not installed by default, so ensure they are available
-<<<<<<< HEAD
-before selecting the related backend.
+before selecting the related backend. When using `CACHE_BACKEND=s3`, set the
+AWS credentials described in [AWS Configuration](#aws-configuration).
+
+### AWS Configuration
+
+Configure the following variables when connecting to AWS services such as RDS
+or the S3 cache backend:
+
+- `AWS_ACCESS_KEY_ID` – access key for an IAM user with S3 permissions.
+- `AWS_SECRET_ACCESS_KEY` – secret key associated with the IAM user.
+- `AWS_DEFAULT_REGION` – AWS region for your resources.
+- `CACHE_S3_BUCKET` – bucket name used when `CACHE_BACKEND=s3`.
+- `CACHE_S3_PREFIX` – optional key prefix within the bucket.
+
+If your database runs on AWS RDS, set `DATABASE_URL` accordingly. Example:
+
+```bash
+DATABASE_URL=postgresql://user:pass@mydb.xxxxx.us-east-1.rds.amazonaws.com:5432/dbname
+```
+
+These variables are only needed when using AWS resources—particularly the S3
+cache backend described in [Optional cache backends](#optional-cache-backends).
+For local caching and databases, they can be omitted.
 
 ### AWS Configuration
 
@@ -128,28 +149,3 @@
 ```
 
 Load the variables with a tool like [`python-dotenv`](https://github.com/theskumar/python-dotenv) or by running `export $(grep -v '^#' .env | xargs)`.
-=======
-before selecting the related backend. When using `CACHE_BACKEND=s3`, set the
-AWS credentials described in [AWS Configuration](#aws-configuration).
-
-### AWS Configuration
-
-Configure the following variables when connecting to AWS services such as RDS
-or the S3 cache backend:
-
-- `AWS_ACCESS_KEY_ID` – access key for an IAM user with S3 permissions.
-- `AWS_SECRET_ACCESS_KEY` – secret key associated with the IAM user.
-- `AWS_DEFAULT_REGION` – AWS region for your resources.
-- `CACHE_S3_BUCKET` – bucket name used when `CACHE_BACKEND=s3`.
-- `CACHE_S3_PREFIX` – optional key prefix within the bucket.
-
-If your database runs on AWS RDS, set `DATABASE_URL` accordingly. Example:
-
-```bash
-DATABASE_URL=postgresql://user:pass@mydb.xxxxx.us-east-1.rds.amazonaws.com:5432/dbname
-```
-
-These variables are only needed when using AWS resources—particularly the S3
-cache backend described in [Optional cache backends](#optional-cache-backends).
-For local caching and databases, they can be omitted.
->>>>>>> b5249d04
