--- conflicted
+++ resolved
@@ -158,47 +158,9 @@
     # 4. Ensure CompanyName exists — if not, fetch it separately or add placeholder
     if "CompanyName" not in filtered.columns:
         filtered["CompanyName"] = "Unknown Company"
-
-<<<<<<< HEAD
-# 4. Ensure CompanyName exists — if not, fetch it separately or add placeholder
-if "CompanyName" not in filtered.columns:
-    filtered["CompanyName"] = "Unknown Company"
-
-# 5. Add proper rank
-filtered["rank"] = filtered.index + 1
-
-if filtered.empty:
-    st.warning("No rows match the selected filters.")
-    st.stop()
-
-st.markdown(f"### Top {top_n} UK Stocks by Multi-Factor Composite Score")
-cols_to_show = [
-    "Ticker",
-    "CompanyName",
-    "factor_composite",
-    "return_12m",
-    "earnings_yield",
-    "norm_quality_score",
-    "marketCap",
-    "rank",
-]
-cols_to_show = [c for c in cols_to_show if c in filtered.columns]
-filtered_top = filtered.head(top_n)
-st.dataframe(filtered_top[cols_to_show])
-
-st.markdown("#### 📈 Factor Composite Score Bar Chart")
-st.bar_chart(filtered_top.set_index("Ticker")["factor_composite"])
-
-st.download_button(
-    label="Download as CSV",
-    data=filtered_top.to_csv(index=False),
-    file_name="screener_output.csv",
-    mime="text/csv",
-)
-=======
+        
     # 5. Add proper rank
     filtered["rank"] = filtered.index + 1
->>>>>>> 3a150850
 
     st.markdown(f"### Top {top_n} UK Stocks by Multi-Factor Composite Score")
     cols_to_show = [
@@ -227,3 +189,4 @@
     st.info(
         "Uses InvestWiseUK analytics engine pipeline. Replace with your real factor output for production if demoing."
     )
+
