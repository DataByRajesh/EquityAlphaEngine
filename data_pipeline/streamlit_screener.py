--- conflicted
+++ resolved
@@ -155,7 +155,6 @@
         drop=True
     )
 
-<<<<<<< HEAD
     # 4. Ensure CompanyName exists — if not, fetch it separately or add placeholder
     if "CompanyName" not in filtered.columns:
         filtered["CompanyName"] = "Unknown Company"
@@ -190,47 +189,3 @@
     st.info(
         "Uses InvestWiseUK analytics engine pipeline. Replace with your real factor output for production if demoing."
     )
-=======
-# 3. Sort by factor_composite
-
-filtered = filtered.sort_values("factor_composite", ascending=False).reset_index(drop=True)
-
-
-# 4. Ensure CompanyName exists — if not, fetch it separately or add placeholder
-if "CompanyName" not in filtered.columns:
-    filtered["CompanyName"] = "Unknown Company"
-
-# 5. Add proper rank
-filtered["rank"] = filtered.index + 1
-
-st.markdown(f"### Top {top_n} UK Stocks by Multi-Factor Composite Score")
-cols_to_show = [
-    "Ticker",
-    "CompanyName",
-    "factor_composite",
-    "return_12m",
-    "earnings_yield",
-    "norm_quality_score",
-    "marketCap",
-    "rank",
-]
-cols_to_show = [c for c in cols_to_show if c in filtered.columns]
-st.dataframe(filtered.head(top_n)[cols_to_show])
-
-st.markdown("#### 📈 Factor Composite Score Bar Chart")
-st.bar_chart(filtered.head(top_n).set_index("Ticker")["factor_composite"])
-
-st.download_button(
-    label="Download as CSV",
-    data=filtered.head(top_n).to_csv(index=False),
-    file_name="screener_output.csv",
-    mime="text/csv",
-
-)
-
-st.info(
-    "Uses InvestWiseUK analytics engine pipeline. Replace with your real factor output for production if demoing."
-)
-
-=======
->>>>>>> a6916a99
