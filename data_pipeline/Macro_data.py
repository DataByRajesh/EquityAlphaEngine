<<<<<<< HEAD
import os
=======
import logging
>>>>>>> 2fa432a1
import quandl
import pandas as pd

try:
    import streamlit as st
except ImportError:  # pragma: no cover - optional dependency
    st = None  # type: ignore

DEFAULT_API_KEY = os.environ.get("QUANDL_API_KEY")
if DEFAULT_API_KEY is None and st is not None:
    try:
        DEFAULT_API_KEY = st.secrets["QUANDL_API_KEY"]  # type: ignore[index]
    except Exception:
        pass


logger = logging.getLogger(__name__)

class FiveYearMacroDataLoader:
    def __init__(self, api_key: str | None = None,
                 start_date: str = "2020-01-01",
                 end_date: str = "2025-01-01"):
        self.api_key = api_key or DEFAULT_API_KEY
        quandl.ApiConfig.api_key = self.api_key
        self.start_date = start_date
        self.end_date = end_date

    def fetch_gdp_growth(self):
        """
        Fetch 5-Year UK GDP Growth (YoY %) from IMF via Quandl
        """
        try:
            data = quandl.get("ODA/GBR_NGDP_RPCH", start_date=self.start_date, end_date=self.end_date)
            data.reset_index(inplace=True)
            data.rename(columns={"Value": "GDP_Growth_YoY"}, inplace=True)
            return data
        except Exception as e:
            logger.error("Error fetching GDP Growth Data: %s", e)
            return None

    def fetch_inflation_rate(self):
        """
        Placeholder for Inflation Data.
        Replace this with a real data fetch once available.
        """
        dates = pd.date_range(start=self.start_date, end=self.end_date, freq='Q')
        inflation_data = pd.DataFrame({
            'Date': dates,
            'Inflation_YoY': [2.5 for _ in range(len(dates))]  # Placeholder: 2.5%
        })
        return inflation_data

    def get_combined_macro_data(self):
        gdp_data = self.fetch_gdp_growth()
        inflation_data = self.fetch_inflation_rate()
        if gdp_data is not None:
            combined_data = pd.merge(gdp_data, inflation_data, on='Date', how='outer').sort_values('Date')
            return combined_data
        else:
            return None

if __name__ == "__main__":
    loader = FiveYearMacroDataLoader()

    macro_data = loader.get_combined_macro_data()
    if macro_data is not None:
        logger.info("✅ Combined 5-Year UK Macro Data:")
        logger.info("\n%s", macro_data)
        # Optionally save to CSV
        macro_data.to_csv("UK_5Year_Macro_Data.csv", index=False)
    else:
        logger.error("❌ Failed to fetch macro data.")<|MERGE_RESOLUTION|>--- conflicted
+++ resolved
@@ -1,8 +1,5 @@
-<<<<<<< HEAD
 import os
-=======
-import logging
->>>>>>> 2fa432a1
+
 import quandl
 import pandas as pd
 
