--- conflicted
+++ resolved
@@ -8,24 +8,12 @@
 implementation.
 """
 
-<<<<<<< HEAD
+
 from . import config
-=======
->>>>>>> 06e07231
 import logging
 from concurrent.futures import ThreadPoolExecutor, as_completed
 
 from tqdm import tqdm
-<<<<<<< HEAD
-from .UK_data import (
-    load_cached_fundamentals,
-    save_fundamentals_cache,
-    fetch_historical_data,
-    fetch_fundamental_data,
-    combine_price_and_fundamentals,
-)
-from .financial_utils import round_financial_columns
-=======
 
 try:
     from . import config
@@ -47,7 +35,6 @@
         combine_price_and_fundamentals,
     )
     from financial_utils import round_financial_columns
->>>>>>> 06e07231
 
 __all__ = [
     "load_cached_fundamentals",
