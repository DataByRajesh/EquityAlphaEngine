--- conflicted
+++ resolved
@@ -89,19 +89,14 @@
     # --- Size / Liquidity ---
     df['log_marketCap'] = np.log(df['marketCap'])
     df['avg_volume_21d'] = df.groupby('Ticker')['Volume'].transform(lambda x: x.rolling(21).mean())
-<<<<<<< HEAD
+
     # Replace zero volumes with NaN prior to Amihud calculation
     adj_volume = df['Volume'].replace(0, np.nan)
     # Calculate raw Amihud
     df['amihud_raw'] = df['Close'].pct_change().abs() / (adj_volume * df['Close'])
     # Replace infinite values with NaN
     df['amihud_raw'] = df['amihud_raw'].replace([np.inf, -np.inf], np.nan)
-=======
-    # Calculate raw Amihud
-    df['amihud_raw'] = (
-        df.groupby('Ticker')['Close'].pct_change().abs() / (df['Volume'] * df['Close'])
-    )
->>>>>>> 336b0539
+
     # 21-day rolling mean by ticker (final Amihud)
     df['amihud_illiquidity'] = df.groupby('Ticker')['amihud_raw'].transform(lambda x: x.rolling(21).mean())
     # Optionally: drop the intermediate column
