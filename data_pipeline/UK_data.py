--- conflicted
+++ resolved
@@ -251,60 +251,45 @@
         logger.error("Failed to compute and not saved to DB. Exiting.")
 
 if __name__ == "__main__":
-    # Command line argument parsing
-<<<<<<< HEAD
-    parser = argparse.ArgumentParser(description="Fetch historical and fundamental data for FTSE 100 stocks.")
-    parser.add_argument('--start_date', type=str, default='2020-01-01', help='Start date for historical data (YYYY-MM-DD)')
-    parser.add_argument('--end_date', type=str, default=datetime.today().strftime('%Y-%m-%d'), help='End date for historical data (YYYY-MM-DD)')
-    parser.add_argument('--years', type=int, default=None, help='Number of years of data to fetch; overrides start/end dates')
-=======
-
+    import argparse
+    from datetime import datetime, timedelta
+
+    # CLI
     parser = argparse.ArgumentParser(
         description="Fetch historical and fundamental data for FTSE 100 stocks."
     )
     parser.add_argument(
         "--start_date",
         type=str,
-        help="Start date for historical data (YYYY-MM-DD)",
+        help="Start date for historical data (YYYY-MM-DD). If provided, takes precedence over --years.",
     )
     parser.add_argument(
         "--end_date",
         type=str,
-        help="End date for historical data (YYYY-MM-DD)",
+        help="End date for historical data (YYYY-MM-DD). Defaults to today if omitted.",
     )
     parser.add_argument(
         "--years",
         type=int,
         default=10,
-        help="Number of years back to fetch if start_date is not provided (default: 10)",
-    )
-
->>>>>>> 26a42298
+        help="Number of years back to fetch when --start_date is not provided (default: 10).",
+    )
 
     args = parser.parse_args()
-    if args.years:
-        end = datetime.today()
-        start = end - timedelta(days=args.years * 365)
-        args.start_date = start.strftime('%Y-%m-%d')
-        args.end_date = end.strftime('%Y-%m-%d')
-
+
+    # Resolve dates
     end_date = args.end_date or datetime.today().strftime("%Y-%m-%d")
+
     if args.start_date:
         start_date = args.start_date
     else:
-        start_date = (
-            datetime.strptime(end_date, "%Y-%m-%d")
-            - timedelta(days=365 * args.years)
-        ).strftime("%Y-%m-%d")
-
-<<<<<<< HEAD
-    if args.years is not None:
-        end_date = datetime.today()
-        start_date = end_date - timedelta(days=365 * args.years)
-        args.start_date = start_date.strftime('%Y-%m-%d')
-        args.end_date = end_date.strftime('%Y-%m-%d')
-
-    main(config.FTSE_100_TICKERS, args.start_date, args.end_date)
-=======
+        years = args.years if (args.years and args.years > 0) else 10
+        end_dt = datetime.strptime(end_date, "%Y-%m-%d")
+        start_dt = end_dt - timedelta(days=years * 365)
+        start_date = start_dt.strftime("%Y-%m-%d")
+
+    # Basic validation
+    if datetime.strptime(start_date, "%Y-%m-%d") > datetime.strptime(end_date, "%Y-%m-%d"):
+        raise SystemExit(f"start_date ({start_date}) cannot be after end_date ({end_date}).")
+
     main(config.FTSE_100_TICKERS, start_date, end_date)
->>>>>>> 26a42298
