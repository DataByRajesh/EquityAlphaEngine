--- conflicted
+++ resolved
@@ -252,7 +252,7 @@
 
 if __name__ == "__main__":
     # Command line argument parsing
-<<<<<<< HEAD
+
     parser = argparse.ArgumentParser(
         description="Fetch historical and fundamental data for FTSE 100 stocks."
     )
@@ -272,12 +272,7 @@
         default=10,
         help="Number of years back to fetch if start_date is not provided (default: 10)",
     )
-=======
-    parser = argparse.ArgumentParser(description="Fetch historical and fundamental data for FTSE 100 stocks.")
-    parser.add_argument('--start_date', type=str, default='2020-01-01', help='Start date for historical data (YYYY-MM-DD)')
-    parser.add_argument('--end_date', type=str, default=datetime.today().strftime('%Y-%m-%d'), help='End date for historical data (YYYY-MM-DD)')
-    parser.add_argument('--years', type=int, help='Number of years of historical data to fetch')
->>>>>>> c171c7be
+
 
     args = parser.parse_args()
     if args.years:
