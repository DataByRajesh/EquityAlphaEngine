--- conflicted
+++ resolved
@@ -3,15 +3,10 @@
 
 # import necessary libraries
 import asyncio  # For asynchronous operations
-<<<<<<< HEAD
 import logging
 import os  # For file and directory operations
 from typing import Optional  # For type hinting
-=======
-from datetime import datetime, timedelta # For date handling
-from typing import Optional, Union  # For type hinting
-from decimal import Decimal, ROUND_HALF_UP, InvalidOperation # For precise decimal rounding
->>>>>>> 83a4f70b
+
 
 # Third-party imports
 import numpy as np  # For numerical operations
