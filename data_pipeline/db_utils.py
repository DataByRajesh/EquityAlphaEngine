import time
from typing import Dict, Optional, Sequence

import pandas as pd
from sqlalchemy import (BigInteger, Boolean, Column, Date, DateTime, Float,
                        Index, Integer, MetaData, String, Table, Text,
                        create_engine, inspect, text)
from sqlalchemy.exc import OperationalError
from pg8000.exceptions import InterfaceError
from sqlalchemy.orm import sessionmaker

# Updated local imports to use fallback mechanism
try:
    from . import config
except ImportError:
    import data_pipeline.config as config

# Config-driven logger
logger = config.get_file_logger(__name__)

# --- Helpers ---
_SQL_TEXT = Text  # For generic text columns
_SQL_FLOAT = Float  # For float columns
_SQL_INT = Integer  # For integer columns
_SQL_BIGINT = BigInteger  # For big integer columns
_SQL_BOOL = Boolean  # For boolean columns
_SQL_STR = String  # For string columns
_SQL_DATE = Date  # For date columns
_SQL_DT = DateTime  # For datetime columns


def _sa_type_for_series(s: pd.Series, col_name: str = None):
    """
    Infer the appropriate SQLAlchemy type for a pandas Series.
    Used for automatic schema inference when creating tables.
    """
    # Special case for Date column
    if col_name == "Date":
        logger.debug("Inferring DATE type for Date column")
        return _SQL_DATE
    # Boolean columns
    if pd.api.types.is_bool_dtype(s):
        logger.debug("Inferring BOOL type for column")
        return _SQL_BOOL
    # Integer columns (choose BIGINT if max value exceeds 2**31-1)
    if pd.api.types.is_integer_dtype(s):
        max_val = s.max(skipna=True)
        logger.debug(
            "Inferring INT/BIGINT type for column, max value: %s", max_val)
        return _SQL_BIGINT if max_val and max_val > 2**31 - 1 else _SQL_INT
    # Float columns
    if pd.api.types.is_float_dtype(s):
        logger.debug("Inferring FLOAT type for column")
        return _SQL_FLOAT
    # Datetime columns
    if pd.api.types.is_datetime64_any_dtype(s) or pd.api.types.is_datetime64_ns_dtype(s):
        logger.debug("Inferring DATETIME type for column")
        return _SQL_DT
    # String columns
    if pd.api.types.is_string_dtype(s):
        logger.debug("Inferring STRING type for column")
        return _SQL_STR
    # Fallback: treat as generic text
    logger.debug("Inferring TEXT type for column")
    return _SQL_TEXT


def _records(df: pd.DataFrame):
    """
    Convert DataFrame to list of dicts, replacing NaN with None for DB NULL.
    """
    logger.debug(
        "Converting DataFrame to records for DB insert, shape: %s", df.shape)
    return df.where(pd.notna(df), None).to_dict(orient="records")


def _chunked_insert(conn, stmt, df: pd.DataFrame, chunksize: int = 900) -> None:
    """
    Helper to insert DataFrame in chunks using the given statement.
    Includes retry logic for database lock errors and performance tracking.
    """
    max_retries = 5  # Increased retries for better reliability
    retry_delay = 0.5  # Reduced initial delay for faster retries

    total_chunks = (len(df) + chunksize - 1) // chunksize
    logger.info(
        "Processing %d chunks of size %d (%d total rows)",
        total_chunks,
        chunksize,
        len(df),
    )

    chunk_start_time = time.time()
    for chunk_idx, (_, chunk) in enumerate(df.groupby(df.index // chunksize)):
        chunk_time = time.time()
        data = _records(chunk)
        logger.debug(
            "Processing chunk %d/%d with %d records",
            chunk_idx + 1,
            total_chunks,
            len(data),
        )

        for attempt in range(max_retries):
            try:
                conn.execute(stmt, data)
                chunk_elapsed = time.time() - chunk_time
                logger.info(
                    "Chunk %d/%d inserted in %.2f seconds (%.1f rows/sec)",
                    chunk_idx + 1,
                    total_chunks,
                    chunk_elapsed,
                    len(data) / chunk_elapsed if chunk_elapsed > 0 else 0,
                )
                # Log progress every 5 chunks or for the last chunk
                if chunk_idx % 5 == 0 or chunk_idx == total_chunks - 1:
                    elapsed = time.time() - chunk_start_time
                    rows_processed = (chunk_idx + 1) * chunksize
                    rate = rows_processed / elapsed if elapsed > 0 else 0
                    logger.info(
                        "Inserted chunk %d/%d (%d/%d rows, %.1f rows/sec)",
                        chunk_idx + 1,
                        total_chunks,
                        min(rows_processed, len(df)),
                        len(df),
                        rate,
                    )
                break  # Success, exit retry loop
            except OperationalError as e:
                if "database is locked" in str(e).lower() and attempt < max_retries - 1:
                    logger.warning(
                        "Database locked, retrying insert in %s seconds (attempt %d/%d): %s",
                        retry_delay,
                        attempt + 1,
                        max_retries,
                        e,
                    )
                    time.sleep(retry_delay)
                    # Capped exponential backoff
                    retry_delay = min(retry_delay * 1.5, 5.0)
                else:
                    logger.error(
                        "Failed to insert chunk into '%s' after %d attempts: %s",
                        getattr(stmt, "table", None) or getattr(
                            stmt, "name", None),
                        max_retries,
                        e,
                        exc_info=True,
                    )
                    raise
            except InterfaceError as e:
                if attempt < max_retries - 1:
                    logger.warning(
                        "Network error during insert, retrying in %s seconds (attempt %d/%d): %s",
                        retry_delay,
                        attempt + 1,
                        max_retries,
                        e,
                    )
                    time.sleep(retry_delay)
                    # Exponential backoff for network issues, increased max delay
                    retry_delay = min(retry_delay * 2, 30.0)
                else:
                    logger.error(
                        "Failed to insert chunk into '%s' after %d attempts due to network error: %s",
                        getattr(stmt, "table", None) or getattr(
                            stmt, "name", None),
                        max_retries,
                        e,
                        exc_info=True,
                    )
                    raise
            except Exception as e:
                logger.error(
                    "Failed to insert chunk into '%s': %s",
                    getattr(stmt, "table", None) or getattr(
                        stmt, "name", None),
                    e,
                    exc_info=True,
                )
                raise


# --- Main DBHelper ---


class DBHelper:
    """
    Helper for GCP Cloud SQL (PostgreSQL) operations.
    Only PostgreSQL is supported.
    """

    _population_running = False  # Class variable to prevent multiple population triggers

    def __init__(self, db_url: Optional[str] = None, engine=None):
        if engine:
            # Use provided engine
            self.database_url = "using_provided_engine"
            self.engine = engine
            self._own_engine = False  # We don't own the provided engine
            session_factory = sessionmaker(
                autocommit=False, autoflush=False, bind=self.engine)
        elif db_url:
            # Create dedicated engine for custom URL (used by API endpoints and
            # tests)
            self.database_url = db_url
            self.engine = create_engine(db_url, pool_pre_ping=True)
            self._own_engine = True  # Track that we own this engine
            session_factory = sessionmaker(
                autocommit=False, autoflush=False, bind=self.engine)
        else:
            # Use global engine (used by data pipeline)
            from data_pipeline.db_connection import SessionLocal, engine

            self.database_url = "using_global_engine"
            self.engine = engine
            self._own_engine = False  # We don't own the global engine
            session_factory = SessionLocal

        self.inspector = inspect(self.engine)
        self.session = session_factory()
        logger.info("DBHelper initialized with database URL: %s",
                    self.database_url)

    def create_table(
        self,
        table_name: str,
        df: pd.DataFrame,
        primary_keys: Optional[Sequence[str]] = None,
        unique_cols: Optional[Sequence[str]] = None,
        auto_populate: bool = True,
    ) -> None:
        """
        Create table if missing; add missing columns if present.
        If table is created or empty, optionally trigger data population.
        """
        table_created = False
        table_empty = False

        try:
            # Use session for ORM-based operations
            with self.session.begin():
                logger.info("Creating table '%s' if not exists.", table_name)
                if self.inspector.has_table(table_name):
                    # Check if table is empty
                    try:
                        count_result = pd.read_sql(
                            f"SELECT COUNT(*) as count FROM {table_name}", self.engine)
                        row_count = count_result["count"].iloc[0]
                        if row_count == 0:
                            table_empty = True
                            logger.info(
                                "Table '%s' exists but is empty (%d rows).",
                                table_name,
                                row_count,
                            )
                    except Exception as e:
                        logger.warning(
                            "Could not check if table '%s' is empty: %s", table_name, e)

                    # add only missing columns
                    existing = {c["name"]
                                for c in self.inspector.get_columns(table_name)}
                    for col in df.columns:
                        if col in existing:
                            continue
                        col_type = _sa_type_for_series(df[col], col)
                        logger.info(
                            "Adding missing column '%s' to table '%s'", col, table_name)
                        try:
                            alter_stmt = text(f"ALTER TABLE \"{table_name}\" ADD COLUMN \"{col}\" {str(col_type).upper()}")
                            self.session.execute(alter_stmt)
                        except Exception as e:
                            logger.error(
                                "Failed to add column '%s' to table '%s': %s",
                                col,
                                table_name,
                                e,
                                exc_info=True,
                            )
                    # ensure UNIQUE index for upsert if requested
                    if unique_cols:
                        self._ensure_unique_index(
                            self.session, table_name, tuple(unique_cols))
                else:
                    # create new table
                    table_created = True
                    cols = []
                    for col in df.columns:
                        cols.append(
                            Column(
                                col,
                                _sa_type_for_series(df[col], col),
                                primary_key=(
                                    primary_keys and col in primary_keys),
                            )
                        )
                    table = Table(table_name, MetaData(), *cols)
                    MetaData().create_all(self.engine, tables=[table])
                    logger.info("Table '%s' created.", table_name)

                    # add unique index if needed (for upsert)
                    if unique_cols:
                        self._ensure_unique_index(
                            self.session, table_name, tuple(unique_cols))
        except Exception as e:
            logger.error("Failed to create table '%s': %s",
                         table_name, e, exc_info=True)
            self.session.rollback()
        finally:
            self.session.close()

        # Trigger data population if table was created or is empty
        if auto_populate and (table_created or table_empty) and table_name == "financial_tbl":
            logger.info(
                "Table '%s' is %s. Triggering data population...",
                table_name,
                "newly created" if table_created else "empty",
            )
            self._trigger_data_population()

    def _trigger_data_population(self):
        """Trigger the data population pipeline for financial data using default 10 years."""
        if DBHelper._population_running:
            logger.info(
                "Data population already running, skipping duplicate trigger.")
            return

        DBHelper._population_running = True
        try:
            from datetime import datetime, timedelta

            from data_pipeline.market_data import main as market_data_main

            # Use same default as update_financial_data.py: 10 years
            end_date = datetime.today()
            # 10 years of data (default)
            start_date = end_date - timedelta(days=10 * 365)

            logger.info(
                "Starting automatic data population from %s to %s (10 years default)",
                start_date.strftime("%Y-%m-%d"),
                end_date.strftime("%Y-%m-%d"),
            )

            # Call the market data pipeline
            market_data_main(
                self.engine,
                start_date.strftime("%Y-%m-%d"),
                end_date.strftime("%Y-%m-%d"),
            )

            logger.info("Automatic data population completed successfully.")

        except Exception as e:
            logger.error(
                "Failed to trigger automatic data population: %s", e, exc_info=True)
            # Don't raise - this is a convenience feature, not critical
        finally:
            DBHelper._population_running = False

    def _ensure_unique_index(self, conn, table_name: str, cols: tuple[str, ...]):
        """
        Ensure a unique index exists for the given columns.
        """
        idx_name = f"uq_{table_name}_{'_'.join(cols)}"
        existing = {i["name"] for i in self.inspector.get_indexes(table_name)}
        if idx_name not in existing:
            tbl = Table(table_name, MetaData(), autoload_with=self.engine)
            Index(idx_name, *[tbl.c[c]
                  for c in cols], unique=True).create(conn)
            logger.info("Created unique index '%s' on table '%s'",
                        idx_name, table_name)

    def insert_row(self, table_name: str, row_dict: Dict) -> None:
        """
        Insert a single row into a table.
        """
        logger.debug("Inserting row into '%s': %s", table_name, row_dict)
        tbl = Table(table_name, MetaData(), autoload_with=self.engine)
        with self.engine.begin() as conn:
            try:
                conn.execute(tbl.insert(), [row_dict])
            except Exception as e:
                logger.error("Failed to insert row into '%s': %s",
                             table_name, e, exc_info=True)

    def insert_dataframe(
        self,
        table_name: str,
        df: pd.DataFrame,
        unique_cols: Optional[Sequence[str]] = None,
        chunksize: int = 900,  # Reduced to 900 to stay within pg8000 parameter limits
    ) -> None:
        """
        Insert a DataFrame into a table, using upsert if unique_cols are provided.
        Only PostgreSQL (GCP Cloud SQL) is supported.
        Optimized for large datasets with larger chunks and better connection handling.
        """
        if df.empty:
            logger.info(
                "DataFrame is empty; nothing to insert into '%s'.", table_name)
            return

        start_time = time.time()
        logger.info(
            "Starting bulk insert of %d rows into '%s' with chunksize %d",
            len(df),
            table_name,
            chunksize,
        )

        # Convert Date column to date if it's datetime
        if 'Date' in df.columns and pd.api.types.is_datetime64_any_dtype(df['Date']):
            df = df.copy()
            df['Date'] = df['Date'].dt.date

        tbl = Table(table_name, MetaData(), autoload_with=self.engine)

        if unique_cols:
            logger.info(
                "Upserting DataFrame into '%s' (%d rows) with unique columns: %s",
                table_name,
                len(df),
                unique_cols,
            )

            # Properly quote column names
            def quote_ident(col: str) -> str:
                if getattr(self.engine.dialect, "name", "") == "mysql":
                    return f"`{col}`"
                return f'"{col}"'

            quoted_columns = [quote_ident(col) for col in df.columns]
            quoted_unique_cols = [quote_ident(col) for col in unique_cols]
            non_unique_cols = [
                col for col in df.columns if col not in unique_cols]

            dialect_name = getattr(self.engine, "dialect", None)
            dialect_name = getattr(dialect_name, "name", "")

            # Helper to render SQL literals safely for basic types
            def _sql_literal(val):
                import pandas as _pd
                import datetime

                if val is None or (_pd.isna(val) if hasattr(_pd, "isna") else False):
                    return "NULL"
                if isinstance(val, str):
                    return "'" + val.replace("'", "''") + "'"
                if isinstance(val, datetime.date) and not isinstance(val, datetime.datetime):
                    return "'" + val.strftime('%Y-%m-%d') + "'"
                if isinstance(val, (_pd.Timestamp, _pd.Timedelta, datetime.datetime)) or hasattr(val, 'strftime'):
                    return "'" + val.strftime('%Y-%m-%d %H:%M:%S') + "'"
                return str(val)

<<<<<<< HEAD
<<<<<<< HEAD
<<<<<<< HEAD
            rows_sql = []
            for _, row in df.iterrows():
                values = [_sql_literal(row[col]) for col in df.columns]
                rows_sql.append("(" + ", ".join(values) + ")")

            if dialect_name == "sqlite":
                # SQLite: INSERT OR REPLACE with VALUES
                upsert_query = f"""
                INSERT OR REPLACE INTO {table_name} ({', '.join(quoted_columns)})
                VALUES {', '.join(rows_sql)}
                """
            elif dialect_name == "mysql":
                # MySQL: ON DUPLICATE KEY UPDATE
                update_clause = ", ".join(
                    [f"{quote_ident(col)} = VALUES({quote_ident(col)})" for col in non_unique_cols]
                )
                upsert_query = f"""
                INSERT INTO {table_name} ({', '.join(quoted_columns)})
                VALUES {', '.join(rows_sql)}
                ON DUPLICATE KEY UPDATE {update_clause}
                """
            elif dialect_name == "postgresql":
                # PostgreSQL: ON CONFLICT DO UPDATE
                update_clause = ", ".join(
                    [f"{quote_ident(col)} = EXCLUDED.{quote_ident(col)}" for col in non_unique_cols]
                )
                cols_alias = ", ".join([quote_ident(col)
                                       for col in df.columns])
                upsert_query = f"""
                INSERT INTO {table_name} ({', '.join(quoted_columns)})
                VALUES {', '.join(rows_sql)}
                ON CONFLICT ({', '.join(quoted_unique_cols)}) DO UPDATE SET {update_clause}
                """
            else:
                # Fallback: create temp table, then upsert if supported by DB, else replace
                temp_table_name = f"temp_{table_name}_{int(time.time())}"
                logger.info("Creating temp table '%s' for upsert",
                            temp_table_name)
                temp_columns = []
                for col in tbl.columns:
                    temp_columns.append(
                        Column(col.name, col.type, nullable=col.nullable))
                temp_tbl = Table(temp_table_name, MetaData(), *temp_columns)
                temp_tbl.create(self.engine, checkfirst=True)

                df.to_sql(
                    temp_table_name,
                    con=self.engine,
                    if_exists="append",
                    index=False,
                    chunksize=chunksize,
                    method="multi",
                )

                upsert_query = f"""
                INSERT INTO {table_name} ({', '.join(quoted_columns)})
                SELECT {', '.join(quoted_columns)} FROM {temp_table_name}
                """

            logger.info("Upsert query: %s", upsert_query.strip())
            max_retries = 3
            retry_delay = 2.0
            for attempt in range(max_retries):
                try:
                    with self.engine.begin() as conn:
                        logger.info("Executing upsert query...")
                        conn.execute(text(upsert_query))
                    logger.info("Upsert completed into '%s'", table_name)
                    break
                except InterfaceError as e:
                    if attempt < max_retries - 1:
                        logger.warning(
                            "Network error during upsert, retrying in %s seconds (attempt %d/%d): %s",
                            retry_delay,
                            attempt + 1,
                            max_retries,
                            e,
                        )
                        time.sleep(retry_delay)
                        retry_delay *= 2  # Exponential backoff
                    else:
                        logger.error(
                            "Failed to upsert into '%s' after %d attempts due to network error: %s",
                            table_name,
                            max_retries,
                            e,
                            exc_info=True,
                        )
                        raise
=======
=======
>>>>>>> cf3849efaa1e4d896d51a3e39da94a6b5f886e93
=======
>>>>>>> cf3849ef
            # Chunk the DataFrame for upsert to avoid large queries and network errors
            upsert_chunksize = 1000  # Larger chunks for better performance
            total_chunks = (len(df) + upsert_chunksize - 1) // upsert_chunksize
            logger.info("Processing upsert in %d chunks of size %d", total_chunks, upsert_chunksize)

            for chunk_idx in range(total_chunks):
                start_idx = chunk_idx * upsert_chunksize
                end_idx = min((chunk_idx + 1) * upsert_chunksize, len(df))
                chunk = df.iloc[start_idx:end_idx]

                rows_sql = []
                for _, row in chunk.iterrows():
                    values = [_sql_literal(row[col]) for col in df.columns]
                    rows_sql.append("(" + ", ".join(values) + ")")

                if dialect_name == "sqlite":
                    # SQLite: INSERT OR REPLACE with VALUES
                    upsert_query = f"""
                    INSERT OR REPLACE INTO {table_name} ({', '.join(quoted_columns)})
                    VALUES {', '.join(rows_sql)}
                    """
                elif dialect_name == "mysql":
                    # MySQL: ON DUPLICATE KEY UPDATE
                    update_clause = ", ".join(
                        [f"{quote_ident(col)} = VALUES({quote_ident(col)})" for col in non_unique_cols]
                    )
                    upsert_query = f"""
                    INSERT INTO {table_name} ({', '.join(quoted_columns)})
                    VALUES {', '.join(rows_sql)}
                    ON DUPLICATE KEY UPDATE {update_clause}
                    """
                elif dialect_name == "postgresql":
                    # PostgreSQL: ON CONFLICT DO UPDATE
                    update_clause = ", ".join(
                        [f"{quote_ident(col)} = EXCLUDED.{quote_ident(col)}" for col in non_unique_cols]
                    )
                    upsert_query = f"""
                    INSERT INTO {table_name} ({', '.join(quoted_columns)})
                    VALUES {', '.join(rows_sql)}
                    ON CONFLICT ({', '.join(quoted_unique_cols)}) DO UPDATE SET {update_clause}
                    """
                else:
                    # Fallback: create temp table, then upsert if supported by DB, else replace
                    temp_table_name = f"temp_{table_name}_{int(time.time())}_{chunk_idx}"
                    logger.info("Creating temp table '%s' for upsert chunk %d", temp_table_name, chunk_idx + 1)
                    temp_columns = []
                    for col in tbl.columns:
                        temp_columns.append(
                            Column(col.name, col.type, nullable=col.nullable))
                    temp_tbl = Table(temp_table_name, MetaData(), *temp_columns)
                    temp_tbl.create(self.engine, checkfirst=True)

                    chunk.to_sql(
                        temp_table_name,
                        con=self.engine,
                        if_exists="append",
                        index=False,
                        chunksize=chunksize,
                        method="multi",
                    )
<<<<<<< HEAD

                    upsert_query = f"""
                    INSERT INTO {table_name} ({', '.join(quoted_columns)})
                    SELECT {', '.join(quoted_columns)} FROM {temp_table_name}
                    """

=======

                    upsert_query = f"""
                    INSERT INTO {table_name} ({', '.join(quoted_columns)})
                    SELECT {', '.join(quoted_columns)} FROM {temp_table_name}
                    """

>>>>>>> cf3849ef
                logger.debug("Upsert query for chunk %d: %s", chunk_idx + 1, upsert_query.strip())
                max_retries = 5  # Increased retries for network resilience
                retry_delay = 2.0
                for attempt in range(max_retries):
                    try:
                        with self.engine.begin() as conn:
                            logger.info("Executing upsert query for chunk %d/%d...", chunk_idx + 1, total_chunks)
                            conn.execute(text(upsert_query))
                        logger.info("Upsert chunk %d/%d completed into '%s'", chunk_idx + 1, total_chunks, table_name)
                        break
                    except InterfaceError as e:
                        if attempt < max_retries - 1:
                            logger.warning(
                                "Network error during upsert chunk %d/%d, retrying in %s seconds (attempt %d/%d): %s",
                                chunk_idx + 1, total_chunks, retry_delay, attempt + 1, max_retries, e,
                            )
                            time.sleep(retry_delay)
                            retry_delay = min(retry_delay * 2, 30.0)  # Exponential backoff with higher max delay
                        else:
                            logger.error(
                                "Failed to upsert chunk %d/%d into '%s' after %d attempts due to network error: %s",
                                chunk_idx + 1, total_chunks, table_name, max_retries, e, exc_info=True,
                            )
                            raise
<<<<<<< HEAD
<<<<<<< HEAD
>>>>>>> cf3849efaa1e4d896d51a3e39da94a6b5f886e93
=======
>>>>>>> cf3849efaa1e4d896d51a3e39da94a6b5f886e93
=======
>>>>>>> cf3849ef
        else:
            logger.info("Appending DataFrame to '%s' (%d rows)",
                        table_name, len(df))
            # Use pandas to_sql for faster non-upsert inserts
            logger.info(
                "Starting pandas to_sql insert into '%s' with %d rows, chunksize %d",
                table_name,
                len(df),
                chunksize,
            )
            non_upsert_start = time.time()
            max_retries = 3
            retry_delay = 2.0
            for attempt in range(max_retries):
                try:
                    df.to_sql(
                        table_name,
                        con=self.engine,
                        if_exists="append",
                        index=False,
                        chunksize=chunksize,
                        method="multi",
                    )
                    non_upsert_elapsed = time.time() - non_upsert_start
                    logger.info(
                        "Non-upsert insert into '%s' completed in %.2f seconds (%.1f rows/sec)",
                        table_name,
                        non_upsert_elapsed,
                        len(df) / non_upsert_elapsed if non_upsert_elapsed > 0 else 0,
                    )
                    break
                except InterfaceError as e:
                    if attempt < max_retries - 1:
                        logger.warning(
                            "Network error during non-upsert insert, retrying in %s seconds (attempt %d/%d): %s",
                            retry_delay,
                            attempt + 1,
                            max_retries,
                            e,
                        )
                        time.sleep(retry_delay)
                        retry_delay *= 2  # Exponential backoff
                    else:
                        logger.error(
                            "Failed to insert into '%s' after %d attempts due to network error: %s",
                            table_name,
                            max_retries,
                            e,
                            exc_info=True,
                        )
                        raise

        end_time = time.time()
        logger.info(
            "Bulk insert completed in %.2f seconds (%.1f rows/sec)",
            end_time - start_time,
            len(df) / (end_time - start_time),
        )

    def close(self) -> None:
        """
        Dispose the session and optionally the engine if we own it.
        """
        logger.info("Closing database session.")
        if hasattr(self, "session") and self.session:
            self.session.close()

        # Only dispose engine if we created it (custom URL case)
        if hasattr(self, "_own_engine") and self._own_engine and hasattr(self, "engine"):
            logger.info("Disposing custom database engine.")
            self.engine.dispose()

    def get_secret_lazy():
        from data_pipeline.update_financial_data import get_secret

        return get_secret


# Updated import for market_data to use fallback mechanism
try:
    pass
except ImportError:
    pass<|MERGE_RESOLUTION|>--- conflicted
+++ resolved
@@ -454,103 +454,6 @@
                     return "'" + val.strftime('%Y-%m-%d %H:%M:%S') + "'"
                 return str(val)
 
-<<<<<<< HEAD
-<<<<<<< HEAD
-<<<<<<< HEAD
-            rows_sql = []
-            for _, row in df.iterrows():
-                values = [_sql_literal(row[col]) for col in df.columns]
-                rows_sql.append("(" + ", ".join(values) + ")")
-
-            if dialect_name == "sqlite":
-                # SQLite: INSERT OR REPLACE with VALUES
-                upsert_query = f"""
-                INSERT OR REPLACE INTO {table_name} ({', '.join(quoted_columns)})
-                VALUES {', '.join(rows_sql)}
-                """
-            elif dialect_name == "mysql":
-                # MySQL: ON DUPLICATE KEY UPDATE
-                update_clause = ", ".join(
-                    [f"{quote_ident(col)} = VALUES({quote_ident(col)})" for col in non_unique_cols]
-                )
-                upsert_query = f"""
-                INSERT INTO {table_name} ({', '.join(quoted_columns)})
-                VALUES {', '.join(rows_sql)}
-                ON DUPLICATE KEY UPDATE {update_clause}
-                """
-            elif dialect_name == "postgresql":
-                # PostgreSQL: ON CONFLICT DO UPDATE
-                update_clause = ", ".join(
-                    [f"{quote_ident(col)} = EXCLUDED.{quote_ident(col)}" for col in non_unique_cols]
-                )
-                cols_alias = ", ".join([quote_ident(col)
-                                       for col in df.columns])
-                upsert_query = f"""
-                INSERT INTO {table_name} ({', '.join(quoted_columns)})
-                VALUES {', '.join(rows_sql)}
-                ON CONFLICT ({', '.join(quoted_unique_cols)}) DO UPDATE SET {update_clause}
-                """
-            else:
-                # Fallback: create temp table, then upsert if supported by DB, else replace
-                temp_table_name = f"temp_{table_name}_{int(time.time())}"
-                logger.info("Creating temp table '%s' for upsert",
-                            temp_table_name)
-                temp_columns = []
-                for col in tbl.columns:
-                    temp_columns.append(
-                        Column(col.name, col.type, nullable=col.nullable))
-                temp_tbl = Table(temp_table_name, MetaData(), *temp_columns)
-                temp_tbl.create(self.engine, checkfirst=True)
-
-                df.to_sql(
-                    temp_table_name,
-                    con=self.engine,
-                    if_exists="append",
-                    index=False,
-                    chunksize=chunksize,
-                    method="multi",
-                )
-
-                upsert_query = f"""
-                INSERT INTO {table_name} ({', '.join(quoted_columns)})
-                SELECT {', '.join(quoted_columns)} FROM {temp_table_name}
-                """
-
-            logger.info("Upsert query: %s", upsert_query.strip())
-            max_retries = 3
-            retry_delay = 2.0
-            for attempt in range(max_retries):
-                try:
-                    with self.engine.begin() as conn:
-                        logger.info("Executing upsert query...")
-                        conn.execute(text(upsert_query))
-                    logger.info("Upsert completed into '%s'", table_name)
-                    break
-                except InterfaceError as e:
-                    if attempt < max_retries - 1:
-                        logger.warning(
-                            "Network error during upsert, retrying in %s seconds (attempt %d/%d): %s",
-                            retry_delay,
-                            attempt + 1,
-                            max_retries,
-                            e,
-                        )
-                        time.sleep(retry_delay)
-                        retry_delay *= 2  # Exponential backoff
-                    else:
-                        logger.error(
-                            "Failed to upsert into '%s' after %d attempts due to network error: %s",
-                            table_name,
-                            max_retries,
-                            e,
-                            exc_info=True,
-                        )
-                        raise
-=======
-=======
->>>>>>> cf3849efaa1e4d896d51a3e39da94a6b5f886e93
-=======
->>>>>>> cf3849ef
             # Chunk the DataFrame for upsert to avoid large queries and network errors
             upsert_chunksize = 1000  # Larger chunks for better performance
             total_chunks = (len(df) + upsert_chunksize - 1) // upsert_chunksize
@@ -611,21 +514,12 @@
                         chunksize=chunksize,
                         method="multi",
                     )
-<<<<<<< HEAD
 
                     upsert_query = f"""
                     INSERT INTO {table_name} ({', '.join(quoted_columns)})
                     SELECT {', '.join(quoted_columns)} FROM {temp_table_name}
                     """
 
-=======
-
-                    upsert_query = f"""
-                    INSERT INTO {table_name} ({', '.join(quoted_columns)})
-                    SELECT {', '.join(quoted_columns)} FROM {temp_table_name}
-                    """
-
->>>>>>> cf3849ef
                 logger.debug("Upsert query for chunk %d: %s", chunk_idx + 1, upsert_query.strip())
                 max_retries = 5  # Increased retries for network resilience
                 retry_delay = 2.0
@@ -650,13 +544,6 @@
                                 chunk_idx + 1, total_chunks, table_name, max_retries, e, exc_info=True,
                             )
                             raise
-<<<<<<< HEAD
-<<<<<<< HEAD
->>>>>>> cf3849efaa1e4d896d51a3e39da94a6b5f886e93
-=======
->>>>>>> cf3849efaa1e4d896d51a3e39da94a6b5f886e93
-=======
->>>>>>> cf3849ef
         else:
             logger.info("Appending DataFrame to '%s' (%d rows)",
                         table_name, len(df))
