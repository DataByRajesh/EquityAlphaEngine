--- conflicted
+++ resolved
@@ -19,22 +19,15 @@
 logger = logging.getLogger(__name__)
 logger.setLevel(logging.DEBUG)
 
-<<<<<<< HEAD
 # Constants - Optimized for Cloud SQL and network resilience
-DEFAULT_TIMEOUT = 300  # seconds, balanced for queries and network stability
+DEFAULT_TIMEOUT = 600  # seconds, increased for large queries and network issues
 CONNECTION_TIMEOUT = 30  # seconds, connection establishment timeout
 MAX_RETRIES = 5
-RETRY_DELAY = 2  # seconds, initial retry delay
+RETRY_DELAY = 10  # seconds, initial retry delay
 POOL_SIZE = 20  # Increased pool size for concurrent API requests
 MAX_OVERFLOW = 30  # Higher overflow for peak loads
 POOL_TIMEOUT = 60  # seconds, time to wait for connection from pool
 POOL_RECYCLE = 1800  # seconds, recycle connections every 30 minutes
-=======
-# Constants
-DEFAULT_TIMEOUT = 600  # seconds, increased for large queries and network issues
-MAX_RETRIES = 5
-RETRY_DELAY = 10  # seconds
->>>>>>> cf3849ef
 
 
 def _get_driver_specific_connect_args(database_url: str) -> dict:
@@ -50,23 +43,14 @@
     # Detect driver from URL
     if "+psycopg2" in database_url or ("+pg" not in database_url and "postgresql://" in database_url):
         # psycopg2 driver (default for postgresql://)
-<<<<<<< HEAD
         connect_args["connect_timeout"] = CONNECTION_TIMEOUT
-=======
-        connect_args["connect_timeout"] = 30  # Increased from 10 to 30 seconds for better network tolerance
->>>>>>> cf3849ef
         logger.debug("Using psycopg2 driver connection arguments")
     elif "+pg8000" in database_url:
         # pg8000 driver - doesn't support connect_timeout
         logger.debug("Using pg8000 driver connection arguments (no connect_timeout)")
     else:
         # Unknown driver - use safe defaults (no connect_timeout)
-<<<<<<< HEAD
         logger.warning("Unknown PostgreSQL driver detected, using safe connection arguments")
-=======
-        logger.warning(
-            "Unknown PostgreSQL driver detected, using safe connection arguments")
->>>>>>> cf3849ef
 
     return connect_args
 
@@ -155,12 +139,7 @@
                     pool_recycle=POOL_RECYCLE,
                     echo=False,
                 )
-<<<<<<< HEAD
                 logger.info("SQLAlchemy engine created successfully with Cloud SQL connector.")
-=======
-                logger.info(
-                    "SQLAlchemy engine created successfully with Cloud SQL connector.")
->>>>>>> cf3849ef
                 return engine
             else:
                 connect_args = _get_driver_specific_connect_args(database_url)
@@ -174,23 +153,14 @@
                     pool_recycle=POOL_RECYCLE,
                     echo=False,
                 )
-<<<<<<< HEAD
                 logger.info("SQLAlchemy engine created successfully with direct connection.")
-=======
-                logger.info(
-                    "SQLAlchemy engine created successfully with direct connection.")
->>>>>>> cf3849ef
                 return engine
         except Exception as e:
             last_exception = e
             if attempt < MAX_RETRIES - 1:
                 wait_time = RETRY_DELAY * (2 ** attempt)  # Exponential backoff
                 logger.warning(
-<<<<<<< HEAD
                     f"Engine creation attempt {attempt + 1} failed: {e}. Retrying in {wait_time} seconds..."
-=======
-                    f"Engine creation attempt {attempt + 1} failed: {e}. Retrying in {RETRY_DELAY} seconds..."
->>>>>>> cf3849ef
                 )
                 time.sleep(wait_time)
             else:
@@ -280,15 +250,8 @@
                     use_connector=True,
                     instance_name=instance_name,
                 )
-<<<<<<< HEAD
                 SessionLocal = sessionmaker(autocommit=False, autoflush=False, bind=engine)
                 logger.info("Engine reinitialized successfully with Cloud SQL connector.")
-=======
-                SessionLocal = sessionmaker(
-                    autocommit=False, autoflush=False, bind=engine)
-                logger.info(
-                    "Engine reinitialized successfully with Cloud SQL connector.")
->>>>>>> cf3849ef
                 return
             except Exception as e:
                 logger.warning(
